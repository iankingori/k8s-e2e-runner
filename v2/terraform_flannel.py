--- conflicted
+++ resolved
@@ -129,11 +129,7 @@
 
         # Creating hosts_vars for hosts
         for vm_name in windows_minions_hostnames:
-<<<<<<< HEAD
             vm_username = self.deployer.get_win_vm_username()
-=======
-            vm_username = self.deployer.get_win_vm_username(vm_name)  # TO DO: Have this configurable trough opts
->>>>>>> bb82e439
             vm_pass = self.deployer.get_win_vm_password()
             hosts_var_content = self.ansible_host_var_windows_template.replace("USERNAME_PLACEHOLDER", vm_username).replace("PASS_PLACEHOLDER", vm_pass)
             filepath = os.path.join(self.ansible_host_var_dir, vm_name)
